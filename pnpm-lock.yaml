--- conflicted
+++ resolved
@@ -235,25 +235,16 @@
 
   packages/middleware-encryption:
     dependencies:
-<<<<<<< HEAD
-      inngest:
-        specifier: ^3.0.0
-        version: 3.7.0(typescript@5.4.2)
       libsodium-wrappers:
         specifier: ^0.7.13
         version: 0.7.13
     devDependencies:
+      '@types/crypto-js':
+        specifier: ^4.2.1
+        version: 4.2.1
       '@types/libsodium-wrappers':
         specifier: ^0.7.14
         version: 0.7.14
-=======
-      crypto-js:
-        specifier: ^4.2.0
-        version: 4.2.0
-    devDependencies:
-      '@types/crypto-js':
-        specifier: ^4.2.1
-        version: 4.2.1
       inngest:
         specifier: ^3.19.7
         version: 3.19.7(@sveltejs/kit@1.27.3(svelte@4.2.5)(vite@4.5.3(@types/node@18.16.16)))(@vercel/node@2.15.9)(aws-lambda@1.0.7)(express@4.19.2)(fastify@4.21.0)(h3@1.8.1)(hono@4.2.7)(koa@2.14.2)(next@13.5.4(react-dom@18.2.0(react@18.2.0))(react@18.2.0))(typescript@5.5.2)
@@ -266,7 +257,6 @@
       inngest:
         specifier: ^3.19.7
         version: 3.19.7(@sveltejs/kit@1.27.3(svelte@4.2.5)(vite@4.5.3(@types/node@18.16.16)))(@vercel/node@2.15.9)(aws-lambda@1.0.7)(express@4.19.2)(fastify@4.21.0)(h3@1.8.1)(hono@4.2.7)(koa@2.14.2)(next@13.5.4(react-dom@18.2.0(react@18.2.0))(react@18.2.0))(typescript@5.4.2)
->>>>>>> 5f1cc022
       typescript:
         specifier: ~5.4.0
         version: 5.4.2
@@ -1335,14 +1325,10 @@
   '@types/cookies@0.7.10':
     resolution: {integrity: sha512-hmUCjAk2fwZVPPkkPBcI7jGLIR5mg4OVoNMBwU6aVsMm/iNPY7z9/R+x2fSwLt/ZXoGua6C5Zy2k5xOo9jUyhQ==}
 
-<<<<<<< HEAD
-  /@types/debug@4.1.12:
-=======
   '@types/crypto-js@4.2.1':
     resolution: {integrity: sha512-FSPGd9+OcSok3RsM0UZ/9fcvMOXJ1ENE/ZbLfOPlBWj7BgXtEAM8VYfTtT760GiLbQIMoVozwVuisjvsVwqYWw==}
 
   '@types/debug@4.1.12':
->>>>>>> 5f1cc022
     resolution: {integrity: sha512-vIChWdVG3LG1SMxEvI/AK+FWJthlrqlTu7fbrlywTkkaONwk/UAGaULXRlf8vkzFBLVm0zkMdCquhL5aOjhXPQ==}
 
   '@types/estree@1.0.5':
@@ -1398,29 +1384,9 @@
 
   '@types/koa@2.13.11':
     resolution: {integrity: sha512-0HZSGNdmLlLRvSxv0ngLSp09Hw98c+2XL3ZRYmkE6y8grqTweKEyyaj7LgxkyPUv0gQ5pNS/a7kHXo2Iwha1rA==}
-<<<<<<< HEAD
-    dependencies:
-      '@types/accepts': 1.3.7
-      '@types/content-disposition': 0.5.8
-      '@types/cookies': 0.7.10
-      '@types/http-assert': 1.5.5
-      '@types/http-errors': 2.0.4
-      '@types/keygrip': 1.0.5
-      '@types/koa-compose': 3.2.8
-      '@types/node': 18.16.16
-    dev: true
-
-  /@types/libsodium-wrappers@0.7.14:
+
+  '@types/libsodium-wrappers@0.7.14':
     resolution: {integrity: sha512-5Kv68fXuXK0iDuUir1WPGw2R9fOZUlYlSAa0ztMcL0s0BfIDTqg9GXz8K30VJpPP3sxWhbolnQma2x+/TfkzDQ==}
-    dev: true
-
-  /@types/mdast@4.0.3:
-    resolution: {integrity: sha512-LsjtqsyF+d2/yFOYaN22dHZI1Cpwkrj+g06G8+qtUKlhovPW89YhqSnfKtMbkgmEtYpH2gydRNULd6y8mciAFg==}
-    dependencies:
-      '@types/unist': 3.0.2
-    dev: true
-=======
->>>>>>> 5f1cc022
 
   '@types/mime@3.0.1':
     resolution: {integrity: sha512-Y4XFY5VJAuw0FgAqPNd6NNoV44jbq9Bz2L7Rh/J6jLTiHBSBJa9fxqQIvkIld4GsoDOcCbvzOUAbLPsSKKg+uA==}
@@ -2025,14 +1991,7 @@
     resolution: {integrity: sha512-iRDPJKUPVEND7dHPO8rkbOnPpyDygcDFtWjpeWNCgy8WP2rXcxXL8TskReQl6OrB2G7+UJrags1q15Fudc7G6w==}
     engines: {node: '>= 8'}
 
-<<<<<<< HEAD
-  /css-tree@2.3.1:
-=======
-  crypto-js@4.2.0:
-    resolution: {integrity: sha512-KALDyEYgpY+Rlob/iriUtjV6d5Eq+Y191A5g4UqLAi8CyGP9N1+FdVbkc1SxKc2r4YAYqG8JzO2KGL+AizD70Q==}
-
   css-tree@2.3.1:
->>>>>>> 5f1cc022
     resolution: {integrity: sha512-6Fv1DV/TYw//QF5IzQdqsNDjx/wc8TrMBZsqjL9eW01tWb7R7k/mq+/VXfJCl7SoD5emsJop9cOByJZfs8hYIw==}
     engines: {node: ^10 || ^12.20.0 || ^14.13.0 || >=15.0.0}
 
@@ -3358,6 +3317,12 @@
   levn@0.4.1:
     resolution: {integrity: sha512-+bT2uH4E5LGE7h/n3evcS/sQlJXCpIp6ym8OWJ5eV6+67Dsql/LaaT7qJBAt2rzfoa/5QBGBhxDix1dMt2kQKQ==}
     engines: {node: '>= 0.8.0'}
+
+  libsodium-wrappers@0.7.13:
+    resolution: {integrity: sha512-kasvDsEi/r1fMzKouIDv7B8I6vNmknXwGiYodErGuESoFTohGSKZplFtVxZqHaoQ217AynyIFgnOVRitpHs0Qw==}
+
+  libsodium@0.7.13:
+    resolution: {integrity: sha512-mK8ju0fnrKXXfleL53vtp9xiPq5hKM0zbDQtcxQIsSmxNgSxqCj6R7Hl9PkrNe2j29T4yoDaF7DJLK9/i5iWUw==}
 
   light-my-request@5.10.0:
     resolution: {integrity: sha512-ZU2D9GmAcOUculTTdH9/zryej6n8TzT+fNGdNtm6SDp5MMMpHrJJkvAdE3c6d8d2chE9i+a//dS9CWZtisknqA==}
@@ -6213,6 +6178,8 @@
       '@types/koa-compose': 3.2.8
       '@types/node': 18.16.16
 
+  '@types/libsodium-wrappers@0.7.14': {}
+
   '@types/mime@3.0.1': {}
 
   '@types/minimist@1.2.2': {}
@@ -6966,8 +6933,6 @@
       path-key: 3.1.1
       shebang-command: 2.0.0
       which: 2.0.2
-
-  crypto-js@4.2.0: {}
 
   css-tree@2.3.1:
     dependencies:
@@ -8664,22 +8629,13 @@
       prelude-ls: 1.2.1
       type-check: 0.4.0
 
-<<<<<<< HEAD
-  /libsodium-wrappers@0.7.13:
-    resolution: {integrity: sha512-kasvDsEi/r1fMzKouIDv7B8I6vNmknXwGiYodErGuESoFTohGSKZplFtVxZqHaoQ217AynyIFgnOVRitpHs0Qw==}
+  libsodium-wrappers@0.7.13:
     dependencies:
       libsodium: 0.7.13
-    dev: false
-
-  /libsodium@0.7.13:
-    resolution: {integrity: sha512-mK8ju0fnrKXXfleL53vtp9xiPq5hKM0zbDQtcxQIsSmxNgSxqCj6R7Hl9PkrNe2j29T4yoDaF7DJLK9/i5iWUw==}
-    dev: false
-
-  /light-my-request@5.10.0:
-    resolution: {integrity: sha512-ZU2D9GmAcOUculTTdH9/zryej6n8TzT+fNGdNtm6SDp5MMMpHrJJkvAdE3c6d8d2chE9i+a//dS9CWZtisknqA==}
-=======
+
+  libsodium@0.7.13: {}
+
   light-my-request@5.10.0:
->>>>>>> 5f1cc022
     dependencies:
       cookie: 0.5.0
       process-warning: 2.2.0
