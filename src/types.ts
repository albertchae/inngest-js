--- conflicted
+++ resolved
@@ -11,6 +11,7 @@
 } from "./helpers/types";
 
 export const failureEventErrorSchema = z.object({
+  name: z.string(),
   message: z.string(),
   stack: z.string().optional(),
   cause: z.string().optional(),
@@ -27,17 +28,7 @@
   data: {
     function_id: string;
     run_id: string;
-<<<<<<< HEAD
     error: z.output<typeof failureEventErrorSchema>;
-=======
-    error: {
-      name: string;
-      message: string;
-      stack: string;
-      cause?: string;
-      status?: number;
-    };
->>>>>>> c7d1bee9
     event: P;
   };
 };
