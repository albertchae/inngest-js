import { InngestStep } from "./components/InngestStep";

/**
 * The shape of a step function, taking in event, step, and ctx data, and
 * outputting anything.
 *
 * @public
 */
export type StepFn<Event, FnId, StepId> = (arg: {
  /**
   * If relevant, the event data present in the payload.
   */
  event: Event;

  /**
   * The potential step output from other steps in this function. You cannot
   * reference output from the running step.
   *
   * Implementation here may well vary greatly depending on step function
   * implementation.
   */
  steps: Record<string, never>;

  /**
   * The "context" of the function.
   */
  ctx: { fn_id: FnId; step_id: StepId };
}) => any;

/**
 * The shape of a single event's payload. It should be extended to enforce
 * adherence to given events and not used as a method of creating them (i.e. as
 * a generic).
 *
 * @public
 */
export interface EventPayload {
  /**
   * A unique identifier for the event
   */
  name: string;

  /**
   * Any data pertinent to the event
   */
  data: any;

  /**
   * Any user data associated with the event
   * All fields ending in "_id" will be used to attribute the event to a particular user
   */
  user?: {
    /**
     * Your user's unique id in your system
     */
    external_id?: string;

    /**
     * Your user's email address
     */
    email?: string;

    /**
     * Your user's phone number
     */
    phone?: string;

    /**
     * The user block can contain arbitrary data that you can use within your
     * own handlers too.
     */
    [key: string]: any;
  };

  /**
   * A specific event schema version
   * (optional)
   */
  v?: string;

  /**
   * An integer representing the milliseconds since the unix epoch at which this
   * event occurred.
   *
   * Defaults to the current time.
   * (optional)
   */
  ts?: number;
}

/**
 * An HTTP-like, standardised response format that allows Inngest to help
 * orchestrate steps and retries.
 *
 * @internal
 */
export interface Response {
  /**
   * A step response must contain an HTTP status code.
   *
   * A `2xx` response indicates success; this is not a failure and no retry is
   * necessary.
   *
   * A `4xx` response indicates a bad request; this step will not be retried as
   * it is deemed irrecoverable. Examples of this might be an event with
   * insufficient data or concerning a user that no longer exists.
   *
   * A `5xx` status indicates a temporary internal error; this will be retried
   * according to the step and function's retry policy (3 times, by default).
   *
   * {@link https://www.inngest.com/docs/functions/function-input-and-output#response-format}
   * {@link https://www.inngest.com/docs/functions/retries}
   */
  status: number;

  /**
   * The output of the function - the `body` - can be any arbitrary
   * JSON-compatible data. It is then usable by any future steps.
   *
   * {@link https://www.inngest.com/docs/functions/function-input-and-output#response-format}
   */
  body?: any;
}

/**
 * A single step within a function.
 *
 * @internal
 */
export type Step<Context = any> = (
  /**
   * The context for this step, including the triggering event and any previous
   * step output.
   */
  context: Context
) => Promise<Response> | Response;

/**
 * A set of options for configuring the Inngest client.
 *
 * @public
 */
export interface ClientOptions {
  /**
   * The name of this instance, most commonly the name of the application it
   * resides in.
   */
  name: string;

  /**
   * Inngest event key, used to send events to Inngest Cloud. If not provided,
   * will search for the `INNGEST_EVENT_KEY` environment variable. If neither
   * can be found, however, an error will be thrown.
   */
  eventKey?: string;

  /**
   * The base Inngest Source API URL to append the Source API Key to.
   * Defaults to https://inn.gs/
   */
  inngestBaseUrl?: string;
}

/**
 * A set of options for configuring the registration of Inngest functions.
 *
 * @public
 */
export interface RegisterOptions {
  /**
   * The URL used to register functions with Inngest.
   * Defaults to https://api.inngest.com/fn/register
   */
  inngestRegisterUrl?: string;

<<<<<<< HEAD
  fetch?: typeof fetch;
=======
  /**
   * Controls whether a landing page with introspection capabilities is shown
   * when a `GET` request is performed to this handler.
   *
   * Defaults to using the boolean value of `process.env.INNGEST_LANDING_PAGE`
   * (e.g. `"true"`), and `true` if that env var is not defined.
   *
   * This page is highly recommended when getting started in development,
   * testing, or staging environments.
   */
  landingPage?: boolean;
>>>>>>> 67fff6a8
}

/**
 * A set of options for configuring an Inngest function.
 *
 * @public
 */
export interface FunctionOptions {
  /**
   * An optional unique ID used to identify the function. This is used
   * internally for versioning and referring to your function, so should not
   * change between deployments.
   *
   * By default, this is a slugified version of the given `name`, e.g.
   * `"My FN :)"` would be slugified to `"my-fn"`.
   *
   * If you are not specifying an ID and get a warning about duplicate
   * functions, make sure to explicitly set an ID for the duplicate or change
   * the name.
   */
  id?: string;

  /**
   * A name for the function as it will appear in the Inngest Cloud UI.
   *
   * This is used to create a slugified ID for the function too, e.g.
   * `"My FN :)"` would create a slugified ID of `"my-fn"`.
   *
   * If you are not specifying an ID and get a warning about duplicate
   * functions, make sure to explicitly set an ID for the duplicate or change
   * the name.
   */
  name: string;
}

/**
 * A shortcut type for a collection of Inngest steps.
 *
 * @internal
 */
export type Steps = Record<string, InngestStep<any[], any>>;

/**
 * Expected responses to be used within an `InngestCommHandler` in order to
 * appropriately respond to Inngest.
 *
 * @internal
 */
export type StepRunResponse =
  | {
      status: 500;
      error?: string;
    }
  | {
      status: 200;
      body?: any;
    };

/**
 * The response to send to Inngest when pushing function config either directly
 * or when pinged by Inngest Cloud.
 *
 * @internal
 */
export interface RegisterRequest {
  /**
   * The API handler's URL to invoke SDK based functions.
   */
  url: string;

  /**
   * Response version, allowing Inngest to change any top-level field.
   */
  v: `${number}.${number}`;

  /**
   * SDK version from `package.json` for our internal metrics and to warn users
   * they need to upgrade.
   */
  sdk: `js:v${number}.${number}.${number}${"" | `-${string}.${number}`}`;

  /**
   * The method used to deploy these functions.
   */
  deployType: "ping";

  /**
   * The name of the framework being used for this instance, e.g. "nextjs",
   * "vercel", "netlify", "lambda", etc. Uses the `framework` specified when
   * creating a new `InngestCommHandler`.
   */
  framework: string;

  /**
   * The name of this particular app, used for grouping and easier viewing in
   * the UI.
   */
  appName: string;

  /**
   * The functions available at this particular handler.
   */
  functions: FunctionConfig[];

  /**
   * The hash of the current commit used to track deploys
   */
  hash?: string;
}

/**
 * An individual function trigger.
 *
 * @internal
 */
export type FunctionTrigger<T = string> =
  | {
      event: T;
      expression?: string;
    }
  | {
      cron: string;
    };

/**
 * A block representing an individual function being registered to Inngest
 * Cloud.
 *
 * @internal
 */
export interface FunctionConfig {
  name: string;
  id: string;
  triggers: FunctionTrigger[];
  steps: Record<
    string,
    {
      id: string;
      name: string;
      runtime: {
        type: "http";
        url: string;
      };
    }
  >;
}<|MERGE_RESOLUTION|>--- conflicted
+++ resolved
@@ -173,9 +173,8 @@
    */
   inngestRegisterUrl?: string;
 
-<<<<<<< HEAD
   fetch?: typeof fetch;
-=======
+
   /**
    * Controls whether a landing page with introspection capabilities is shown
    * when a `GET` request is performed to this handler.
@@ -187,7 +186,6 @@
    * testing, or staging environments.
    */
   landingPage?: boolean;
->>>>>>> 67fff6a8
 }
 
 /**
