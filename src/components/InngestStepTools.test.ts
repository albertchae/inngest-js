/* eslint-disable @typescript-eslint/no-unsafe-call */
/* eslint-disable @typescript-eslint/no-unsafe-assignment */
import ms from "ms";
import { assertType } from "type-plus";
<<<<<<< HEAD
import { ClientOptions, StepOpCode } from "../types";
import { EventSchemas } from "./EventSchemas";
import { EventsFromOpts, Inngest } from "./Inngest";
import { TickOp, createStepTools } from "./InngestStepTools";
=======
import { createClient } from "../test/helpers";
import { StepOpCode } from "../types";
import { createStepTools, TickOp } from "./InngestStepTools";
>>>>>>> 0909d392

describe("waitForEvent", () => {
  const client = createClient({ name: "test" });
  let waitForEvent: ReturnType<typeof createStepTools>[0]["waitForEvent"];
  let state: ReturnType<typeof createStepTools>[1];
  let getOp: () => TickOp | undefined;

  beforeEach(() => {
    [{ waitForEvent }, state] = createStepTools(client);
    getOp = () => Object.values(state.tickOps)[0];
  });

  test("return WaitForEvent step op code", () => {
    void waitForEvent("event", { timeout: "2h" });
    expect(getOp()).toMatchObject({
      op: StepOpCode.WaitForEvent,
    });
  });

  test("returns `event` as ID", () => {
    void waitForEvent("event", { timeout: "2h" });
    expect(getOp()).toMatchObject({
      name: "event",
    });
  });

  test("return blank opts if none given", () => {
    void waitForEvent("event", { timeout: "2h" });
    expect(getOp()).toMatchObject({
      opts: {},
    });
  });

  test("return a hash of the op", () => {
    void waitForEvent("event", { timeout: "2h" });
    expect(getOp()).toMatchObject({
      name: "event",
      op: "WaitForEvent",
      opts: {},
    });
  });

  test("return TTL if string `timeout` given", () => {
    void waitForEvent("event", { timeout: "1m" });
    expect(getOp()).toMatchObject({
      opts: {
        timeout: "1m",
      },
    });
  });

  test("return TTL if date `timeout` given", () => {
    const upcoming = new Date();
    upcoming.setDate(upcoming.getDate() + 6);
    upcoming.setHours(upcoming.getHours() + 1);

    void waitForEvent("event", { timeout: upcoming });
    expect(getOp()).toMatchObject({
      opts: {
        timeout: expect.stringContaining("6d"),
      },
    });
  });

  test("return simple field match if `match` string given", () => {
    void waitForEvent("event", { match: "name", timeout: "2h" });
    expect(getOp()).toMatchObject({
      opts: {
        if: "event.name == async.name",
      },
    });
  });

  test("return custom match statement if `if` given", () => {
    void waitForEvent("event", { if: "name == 123", timeout: "2h" });
    expect(getOp()).toMatchObject({
      opts: {
        if: "name == 123",
      },
    });
  });
});

describe("run", () => {
  const client = createClient({ name: "test" });
  let run: ReturnType<typeof createStepTools>[0]["run"];
  let state: ReturnType<typeof createStepTools>[1];
  let getOp: () => TickOp | undefined;

  beforeEach(() => {
    [{ run }, state] = createStepTools(client);
    getOp = () => Object.values(state.tickOps)[0];
  });

  test("return Step step op code", () => {
    void run("step", () => undefined);
    expect(getOp()).toMatchObject({
      op: StepOpCode.StepPlanned,
    });
  });

  test("return step name as name", () => {
    void run("step", () => undefined);
    expect(getOp()).toMatchObject({
      name: "step",
    });
  });

  test("types returned from run are the result of (de)serialization", () => {
    const input = {
      str: "",
      num: 0,
      bool: false,
      date: new Date(),
      fn: () => undefined,
      obj: {
        str: "",
        num: 0,
      },
      arr: [0, 1, 2, () => undefined, true],
      infinity: Infinity,
      nan: NaN,
      undef: undefined,
      null: null,
      symbol: Symbol("foo"),
      map: new Map(),
      set: new Set(),
    };

    const output = run("step", () => input);

    assertType<
      Promise<{
        str: string;
        num: number;
        bool: boolean;
        date: string;
        obj: {
          str: string;
          num: number;
        };
        arr: (number | null | boolean)[];
        infinity: number;
        nan: number;
        null: null;
        map: Record<string, never>;
        set: Record<string, never>;
      }>
    >(output);
  });
});

describe("sleep", () => {
  const client = createClient({ name: "test" });
  let sleep: ReturnType<typeof createStepTools>[0]["sleep"];
  let state: ReturnType<typeof createStepTools>[1];
  let getOp: () => TickOp | undefined;

  beforeEach(() => {
    [{ sleep }, state] = createStepTools(client);
    getOp = () => Object.values(state.tickOps)[0];
  });

  test("return Sleep step op code", () => {
    void sleep("1m");
    expect(getOp()).toMatchObject({
      op: StepOpCode.Sleep,
    });
  });

  test("return time string as name", () => {
    void sleep("1m");
    expect(getOp()).toMatchObject({
      name: "1m",
    });
  });
});

describe("sleepUntil", () => {
  const client = createClient({ name: "test" });
  let sleepUntil: ReturnType<typeof createStepTools>[0]["sleepUntil"];
  let state: ReturnType<typeof createStepTools>[1];
  let getOp: () => TickOp | undefined;

  beforeEach(() => {
    [{ sleepUntil }, state] = createStepTools(client);
    getOp = () => Object.values(state.tickOps)[0];
  });

  test("return Sleep step op code", () => {
    const future = new Date();
    future.setDate(future.getDate() + 1);

    void sleepUntil(future);
    expect(getOp()).toMatchObject({
      op: StepOpCode.Sleep,
    });
  });

  test("parses dates", () => {
    const next = new Date();

    void sleepUntil(next);
    expect(getOp()).toMatchObject({
      name: next.toISOString(),
    });
  });

  test("parses ISO strings", () => {
    const next = new Date(new Date().valueOf() + ms("6d")).toISOString();

    void sleepUntil(next);
    expect(getOp()).toMatchObject({
      name: next,
    });
  });

  test("throws if invalid date given", () => {
    const next = new Date("bad");

    expect(() => sleepUntil(next)).toThrow(
      "Invalid date or date string passed"
    );
  });

  test("throws if invalid time string given", () => {
    const next = "bad";

    expect(() => sleepUntil(next)).toThrow(
      "Invalid date or date string passed"
    );
  });
});

describe("sendEvent", () => {
  describe("runtime", () => {
    const client = createClient({ name: "test" });
    let sendEvent: ReturnType<typeof createStepTools>[0]["sendEvent"];
    let state: ReturnType<typeof createStepTools>[1];
    let getOp: () => TickOp | undefined;

    beforeEach(() => {
      [{ sendEvent }, state] = createStepTools(client);
      getOp = () => Object.values(state.tickOps)[0];
    });

    test("return Step step op code", () => {
      void sendEvent("step", { data: "foo" });
      expect(getOp()).toMatchObject({
        op: StepOpCode.StepPlanned,
      });
    });

    test("return step name as name", () => {
      void sendEvent("step", { data: "foo" });
      expect(getOp()).toMatchObject({
        name: "step",
      });
    });
  });

  describe("types", () => {
    describe("no custom types", () => {
      const sendEvent: ReturnType<typeof createStepTools>[0]["sendEvent"] =
        // eslint-disable-next-line @typescript-eslint/no-explicit-any
        (() => undefined) as any;

      test("allows sending a single event with a string", () => {
        void sendEvent("anything", { data: "foo" });
      });

      test("allows sending a single event with an object", () => {
        void sendEvent({ name: "anything", data: "foo" });
      });

      test("allows sending multiple events", () => {
        void sendEvent([
          { name: "anything", data: "foo" },
          { name: "anything", data: "foo" },
        ]);
      });
    });

    describe("multiple custom types", () => {
      const schemas = new EventSchemas().fromTypes<{
        foo: {
          name: "foo";
          data: { foo: string };
        };
        bar: {
          name: "bar";
          data: { bar: string };
        };
      }>();

      const opts = { name: "", schemas } satisfies ClientOptions;

      const sendEvent: ReturnType<
        typeof createStepTools<typeof opts, EventsFromOpts<typeof opts>, "foo">
        // eslint-disable-next-line @typescript-eslint/no-explicit-any
      >[0]["sendEvent"] = (() => undefined) as any;

      test("disallows sending a single unknown event with a string", () => {
        // @ts-expect-error Unknown event
        void sendEvent("unknown", { data: { foo: "" } });
      });

      test("disallows sending a single unknown event with an object", () => {
        // @ts-expect-error Unknown event
        void sendEvent({ name: "unknown", data: { foo: "" } });
      });

      test("disallows sending multiple unknown events", () => {
        void sendEvent([
          // @ts-expect-error Unknown event
          { name: "unknown", data: { foo: "" } },
          // @ts-expect-error Unknown event
          { name: "unknown2", data: { foo: "" } },
        ]);
      });

      test("disallows sending one unknown event with multiple known events", () => {
        void sendEvent([
          { name: "foo", data: { foo: "" } },
          // @ts-expect-error Unknown event
          { name: "unknown", data: { foo: "" } },
        ]);
      });

      test("disallows sending a single known event with a string and invalid data", () => {
        // @ts-expect-error Invalid data
        void sendEvent("foo", { data: { foo: 1 } });
      });

      test("disallows sending a single known event with an object and invalid data", () => {
        // @ts-expect-error Invalid data
        void sendEvent({ name: "foo", data: { foo: 1 } });
      });

      test("disallows sending multiple known events with invalid data", () => {
        void sendEvent([
          // @ts-expect-error Invalid data
          { name: "foo", data: { bar: "" } },
          // @ts-expect-error Invalid data
          { name: "bar", data: { foo: "" } },
        ]);
      });

      test("allows sending a single known event with a string", () => {
        void sendEvent("foo", { data: { foo: "" } });
      });

      test("allows sending a single known event with an object", () => {
        void sendEvent({ name: "foo", data: { foo: "" } });
      });

      test("allows sending multiple known events", () => {
        void sendEvent([
          { name: "foo", data: { foo: "" } },
          { name: "bar", data: { bar: "" } },
        ]);
      });
    });
  });
});<|MERGE_RESOLUTION|>--- conflicted
+++ resolved
@@ -2,16 +2,11 @@
 /* eslint-disable @typescript-eslint/no-unsafe-assignment */
 import ms from "ms";
 import { assertType } from "type-plus";
-<<<<<<< HEAD
+import { createClient } from "../test/helpers";
 import { ClientOptions, StepOpCode } from "../types";
 import { EventSchemas } from "./EventSchemas";
-import { EventsFromOpts, Inngest } from "./Inngest";
+import { EventsFromOpts } from "./Inngest";
 import { TickOp, createStepTools } from "./InngestStepTools";
-=======
-import { createClient } from "../test/helpers";
-import { StepOpCode } from "../types";
-import { createStepTools, TickOp } from "./InngestStepTools";
->>>>>>> 0909d392
 
 describe("waitForEvent", () => {
   const client = createClient({ name: "test" });
