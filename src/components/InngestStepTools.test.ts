--- conflicted
+++ resolved
@@ -1,16 +1,11 @@
 /* eslint-disable @typescript-eslint/no-unsafe-call */
 /* eslint-disable @typescript-eslint/no-unsafe-assignment */
-<<<<<<< HEAD
-import { EventSchemas, EventsFromOpts } from "@local";
-import { TickOp, createStepTools } from "@local/components/InngestStepTools";
-import { ClientOptions, StepOpCode } from "@local/types";
-=======
+import { EventSchemas, type EventsFromOpts } from "@local";
 import {
   createStepTools,
   type TickOp,
 } from "@local/components/InngestStepTools";
-import { StepOpCode } from "@local/types";
->>>>>>> 34f9ee81
+import { StepOpCode, type ClientOptions } from "@local/types";
 import ms from "ms";
 import { assertType } from "type-plus";
 import { createClient } from "../test/helpers";
