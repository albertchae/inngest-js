--- conflicted
+++ resolved
@@ -1,15 +1,9 @@
-import { EventPayload } from "inngest";
+import { EventPayload, EventSchemas } from "inngest";
 import { assertType } from "type-plus";
 import { envKeys } from "../helpers/consts";
 import { IsAny } from "../helpers/types";
-<<<<<<< HEAD
-import { EventPayload } from "../types";
-import { EventSchemas } from "./EventSchemas";
-import { eventKeyWarning, Inngest } from "./Inngest";
-=======
 import { createClient } from "../test/helpers";
 import { eventKeyWarning } from "./Inngest";
->>>>>>> 0909d392
 
 const testEvent: EventPayload = {
   name: "test",
@@ -181,8 +175,7 @@
     });
 
     describe("multiple custom types", () => {
-<<<<<<< HEAD
-      const inngest = new Inngest({
+      const inngest = createClient({
         name: "test",
         eventKey: testEventKey,
         schemas: new EventSchemas().fromTypes<{
@@ -196,18 +189,6 @@
           };
         }>(),
       });
-=======
-      const inngest = createClient<{
-        foo: {
-          name: "foo";
-          data: { foo: string };
-        };
-        bar: {
-          name: "bar";
-          data: { bar: string };
-        };
-      }>({ name: "test", eventKey: testEventKey });
->>>>>>> 0909d392
 
       test("disallows sending a single unknown event with a string", () => {
         // @ts-expect-error Unknown event
@@ -355,8 +336,7 @@
     });
 
     describe("multiple custom types", () => {
-<<<<<<< HEAD
-      const inngest = new Inngest({
+      const inngest = createClient({
         name: "test",
         schemas: new EventSchemas().fromTypes<{
           foo: {
@@ -369,18 +349,6 @@
           };
         }>(),
       });
-=======
-      const inngest = createClient<{
-        foo: {
-          name: "foo";
-          data: { title: string };
-        };
-        bar: {
-          name: "bar";
-          data: { message: string };
-        };
-      }>({ name: "test" });
->>>>>>> 0909d392
 
       test("disallows unknown event as object", () => {
         // @ts-expect-error Unknown event
