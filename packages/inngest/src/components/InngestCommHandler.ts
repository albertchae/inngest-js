import canonicalize from "canonicalize";
import { hmac, sha256 } from "hash.js";
import { z } from "zod";
import { ServerTiming } from "../helpers/ServerTiming";
import { envKeys, headerKeys, queryKeys } from "../helpers/consts";
import { devServerAvailable, devServerUrl } from "../helpers/devserver";
import {
  allProcessEnv,
  getFetch,
  inngestHeaders,
  isProd,
  platformSupportsStreaming,
  skipDevServer,
} from "../helpers/env";
import { serializeError } from "../helpers/errors";
import { cacheFn, parseFnData } from "../helpers/functions";
import { createStream } from "../helpers/stream";
import {
  hashSigningKey,
  stringify,
  stringifyUnknown,
} from "../helpers/strings";
import { type MaybePromise } from "../helpers/types";
import {
  type FunctionConfig,
  type IntrospectRequest,
  type LogLevel,
  type RegisterOptions,
  type RegisterRequest,
  type SupportedFrameworkName,
} from "../types";
import { version } from "../version";
import { type AnyInngest } from "./Inngest";
import {
  type ExecutionResult,
  type ExecutionResultHandler,
  type ExecutionResultHandlers,
  type InngestExecutionOptions,
} from "./InngestExecution";
import {
  type AnyInngestFunction,
  type InngestFunction,
} from "./InngestFunction";

/**
 * A handler for serving Inngest functions. This type should be used
 * whenever a handler for a new framework is being added to enforce that the
 * registration process is always the same for the user.
 *
 * @example
 * ```
 * // my-custom-handler.ts
 * import { InngestCommHandler, ServeHandler } from "inngest";
 *
 * export const serve: ServeHandler = (nameOrInngest, fns, opts) => {
 *   const handler = new InngestCommHandler(
 *     "my-custom-handler",
 *     nameOrInngest,
 *     fns,
 *     opts,
 *     () => { ... },
 *     () => { ... }
 *   );
 *
 *   return handler.createHandler();
 * };
 * ```
 *
 * @public
 */
export type ServeHandler = (
  /**
   * The name of this app, used to scope and group Inngest functions, or
   * the `Inngest` instance used to declare all functions.
   */
  client: AnyInngest,

  /**
   * An array of the functions to serve and register with Inngest.
   */
  functions: AnyInngestFunction[],

  /**
   * A set of options to further configure the registration of Inngest
   * functions.
   */
  opts?: RegisterOptions
  /**
   * This `any` return is appropriate.
   *
   * While we can infer the signature of the returned value, we cannot guarantee
   * that we have used the same types as the framework we are integrating with,
   * which sometimes can cause frustrating collisions for a user that result in
   * `as unknown as X` casts.
   *
   * Instead, we will use `any` here and have the user be able to place it
   * anywhere they need.
   */
  // eslint-disable-next-line @typescript-eslint/no-explicit-any
) => any;

/**
 * Capturing the global type of fetch so that we can reliably access it below.
 */
type FetchT = typeof fetch;

/**
 * A schema for the response from Inngest when registering.
 */
const registerResSchema = z.object({
  status: z.number().default(200),
  skipped: z.boolean().optional().default(false),
  modified: z.boolean().optional().default(false),
  error: z.string().default("Successfully registered"),
});

/**
 * `InngestCommHandler` is a class for handling incoming requests from Inngest (or
 * Inngest's tooling such as the dev server or CLI) and taking appropriate
 * action for any served functions.
 *
 * All handlers (Next.js, RedwoodJS, Remix, Deno Fresh, etc) are created using
 * this class; the exposed `serve` function will - most commonly - create an
 * instance of `InngestCommHandler` and then return `instance.createHandler()`.
 *
 * Two critical parameters required are the `handler` and the `transformRes`
 * function. See individual parameter details for more information, or see the
 * source code for an existing handler, e.g.
 * {@link https://github.com/inngest/inngest-js/blob/main/src/next.ts}
 *
 * @example
 * ```
 * // my-custom-handler.ts
 * import { InngestCommHandler, ServeHandler } from "inngest";
 *
 * export const serve: ServeHandler = (nameOrInngest, fns, opts) => {
 *   const handler = new InngestCommHandler(
 *     "my-custom-handler",
 *     nameOrInngest,
 *     fns,
 *     opts,
 *     () => { ... },
 *     () => { ... }
 *   );
 *
 *   return handler.createHandler();
 * };
 * ```
 *
 * @public
 */
export class InngestCommHandler<
  H extends Handler,
  TResTransform extends (
    res: ActionResponse<string>,
    ...args: Parameters<H>
  ) => // eslint-disable-next-line @typescript-eslint/no-explicit-any
  any,
  TStreamTransform extends (
    res: ActionResponse<ReadableStream>,
    ...args: Parameters<H>
  ) => // eslint-disable-next-line @typescript-eslint/no-explicit-any
  any
> {
  /**
   * The name of this serve handler, e.g. `"My App"`. It's recommended that this
   * value represents the overarching app/service that this set of functions is
   * being served from.
   */
  public readonly name: string;

  /**
   * The handler specified during instantiation of the class.
   */
  public readonly handler: H;

  /**
   * The response transformer specified during instantiation of the class.
   */
  public readonly transformRes: TResTransform;

  public readonly streamTransformRes: TStreamTransform | undefined;

  /**
   * The URL of the Inngest function registration endpoint.
   */
  private readonly inngestRegisterUrl: URL;

  /**
   * The name of the framework this handler is designed for. Should be
   * lowercase, alphanumeric characters inclusive of `-` and `/`. This should
   * never be defined by the user; a {@link ServeHandler} should abstract this.
   */
  protected readonly frameworkName: string;

  /**
   * The signing key used to validate requests from Inngest. This is
   * intentionally mutatble so that we can pick up the signing key from the
   * environment during execution if needed.
   */
  protected signingKey: string | undefined;

  /**
   * A property that can be set to indicate whether or not we believe we are in
   * production mode.
   *
   * Should be set every time a request is received.
   */
  protected _isProd = false;

  /**
   * Whether we should attempt to use the dev server.
   *
   * Should be set every time a request is received.
   */
  protected _skipDevServer = false;

  /**
   * The localized `fetch` implementation used by this handler.
   */
  private readonly fetch: FetchT;

  /**
   * The host used to access the Inngest serve endpoint, e.g.:
   *
   *     "https://myapp.com"
   *
   * By default, the library will try to infer this using request details such
   * as the "Host" header and request path, but sometimes this isn't possible
   * (e.g. when running in a more controlled environments such as AWS Lambda or
   * when dealing with proxies/rediects).
   *
   * Provide the custom hostname here to ensure that the path is reported
   * correctly when registering functions with Inngest.
   *
   * To also provide a custom path, use `servePath`.
   */
  protected readonly serveHost: string | undefined;

  /**
   * The path to the Inngest serve endpoint. e.g.:
   *
   *     "/some/long/path/to/inngest/endpoint"
   *
   * By default, the library will try to infer this using request details such
   * as the "Host" header and request path, but sometimes this isn't possible
   * (e.g. when running in a more controlled environments such as AWS Lambda or
   * when dealing with proxies/rediects).
   *
   * Provide the custom path (excluding the hostname) here to ensure that the
   * path is reported correctly when registering functions with Inngest.
   *
   * To also provide a custom hostname, use `serveHost`.
   */
  protected readonly servePath: string | undefined;

  /**
   * The minimum level to log from the Inngest serve handler.
   */
  protected readonly logLevel: LogLevel;

  protected readonly streaming: RegisterOptions["streaming"];

  /**
   * A private collection of just Inngest functions, as they have been passed
   * when instantiating the class.
   */
  private readonly rawFns: AnyInngestFunction[];

  private readonly client: AnyInngest;

  /**
   * A private collection of functions that are being served. This map is used
   * to find and register functions when interacting with Inngest Cloud.
   */
  private readonly fns: Record<
    string,
    { fn: InngestFunction; onFailure: boolean }
  > = {};

  private allowExpiredSignatures: boolean;

  constructor(
    /**
     * The name of the framework this handler is designed for. Should be
     * lowercase, alphanumeric characters inclusive of `-` and `/`.
     *
     * This should never be defined by the user; a {@link ServeHandler} should
     * abstract this.
     */
    frameworkName: string,

    /**
     * The name of this serve handler, e.g. `"My App"`. It's recommended that this
     * value represents the overarching app/service that this set of functions is
     * being served from.
     *
     * This can also be an `Inngest` client, in which case the name given when
     * instantiating the client is used. This is useful if you're sending and
     * receiving events from the same service, as you can reuse a single
     * definition of Inngest.
     */
    client: AnyInngest,

    /**
     * An array of the functions to serve and register with Inngest.
     */
    functions: AnyInngestFunction[],
    {
      inngestRegisterUrl,
      fetch,
      logLevel = "info",
      signingKey,
      serveHost,
      servePath,
      streaming,
      name,
    }: RegisterOptions = {},

    /**
     * The `handler` is the function your framework requires to handle a
     * request. For example, this is most commonly a function that is given a
     * `Request` and must return a `Response`.
     *
     * The handler must map out any incoming parameters, then return a
     * strictly-typed object to assess what kind of request is being made,
     * collecting any relevant data as we go.
     *
     * @example
     * ```
     * return {
     *   register: () => { ... },
     *   run: () => { ... },
     *   view: () => { ... }
     * };
     * ```
     *
     * Every key must be specified and must be a function that either returns
     * a strictly-typed payload or `undefined` if the request is not for that
     * purpose.
     *
     * This gives handlers freedom to choose how their platform of choice will
     * trigger differing actions, whilst also ensuring all required information
     * is given for each request type.
     *
     * See any existing handler for a full example.
     *
     * This should never be defined by the user; a {@link ServeHandler} should
     * abstract this.
     */
    handler: H,

    /**
     * The `transformRes` function receives the output of the Inngest SDK and
     * can decide how to package up that information to appropriately return the
     * information to Inngest.
     *
     * Mostly, this is taking the given parameters and returning a new
     * `Response`.
     *
     * The function is passed an {@link ActionResponse} (an object containing a
     * `status` code, a `headers` object, and a stringified `body`), as well as
     * every parameter passed to the given `handler` function. This ensures you
     * can appropriately handle the response, including use of any required
     * parameters such as `res` in Express-/Connect-like frameworks.
     *
     * This should never be defined by the user; a {@link ServeHandler} should
     * abstract this.
     */
    transformRes: TResTransform,

    /**
     * The `streamTransformRes` function, if defined, declares that this handler
     * supports streaming responses back to Inngest. This is useful for
     * functions that are expected to take a long time, as edge streaming can
     * often circumvent restrictive request timeouts and other limitations.
     *
     * If your handler does not support streaming, do not define this function.
     *
     * It receives the output of the Inngest SDK and can decide how to package
     * up that information to appropriately return the information in a stream
     * to Inngest.
     *
     * Mostly, this is taking the given parameters and returning a new
     * `Response`.
     *
     * The function is passed an {@link ActionResponse} (an object containing a
     * `status` code, a `headers` object, and `body`, a `ReadableStream`), as
     * well as every parameter passed to the given `handler` function. This
     * ensures you can appropriately handle the response, including use of any
     * required parameters such as `res` in Express-/Connect-like frameworks.
     *
     * This should never be defined by the user; a {@link ServeHandler} should
     * abstract this.
     */
    streamTransformRes?: TStreamTransform
  ) {
    this.frameworkName = frameworkName;
    this.client = client;
    this.name = name || this.client.name;

    this.handler = handler;
    this.transformRes = transformRes;
    this.streamTransformRes = streamTransformRes;

    /**
     * Provide a hidden option to allow expired signatures to be accepted during
     * testing.
     */
    this.allowExpiredSignatures = Boolean(
      // eslint-disable-next-line @typescript-eslint/no-unsafe-member-access, prefer-rest-params
      arguments["3"]?.__testingAllowExpiredSignatures
    );

    // Ensure we filter any undefined functions in case of missing imports.
    this.rawFns = functions.filter(Boolean);

    if (this.rawFns.length !== functions.length) {
      // TODO PrettyError
      console.warn(
        `Some functions passed to serve() are undefined and misconfigured.  Please check your imports.`
      );
    }

    this.fns = this.rawFns.reduce<
      Record<string, { fn: InngestFunction; onFailure: boolean }>
    >((acc, fn) => {
      const configs = fn["getConfig"](
        new URL("https://example.com"),
        this.name
      );

      const fns = configs.reduce((acc, { id }, index) => {
        return { ...acc, [id]: { fn, onFailure: Boolean(index) } };
      }, {});

      configs.forEach(({ id }) => {
        if (acc[id]) {
          // TODO PrettyError
          throw new Error(
            `Duplicate function ID "${id}"; please change a function's name or provide an explicit ID to avoid conflicts.`
          );
        }
      });

      return {
        ...acc,
        ...fns,
      };
    }, {});

    this.inngestRegisterUrl = new URL(
      inngestRegisterUrl || "https://api.inngest.com/fn/register"
    );

    this.signingKey = signingKey;
    this.serveHost = serveHost;
    this.servePath = servePath;
    this.logLevel = logLevel;
    this.streaming = streaming ?? false;

    this.fetch = getFetch(fetch || this.client["fetch"]);
  }

  // hashedSigningKey creates a sha256 checksum of the signing key with the
  // same signing key prefix.
  private get hashedSigningKey(): string {
    return hashSigningKey(this.signingKey);
  }

  /**
   * `createHandler` should be used to return a type-equivalent version of the
   * `handler` specified during instantiation.
   *
   * @example
   * ```
   * // my-custom-handler.ts
   * import { InngestCommHandler, ServeHandler } from "inngest";
   *
   * export const serve: ServeHandler = (nameOrInngest, fns, opts) => {
   *   const handler = new InngestCommHandler(
   *     "my-custom-handler",
   *     nameOrInngest,
   *     fns,
   *     opts,
   *     () => { ... },
   *     () => { ... }
   *   );
   *
   *   return handler.createHandler();
   * };
   * ```
   */
  public createHandler(): (
    ...args: Parameters<H>
  ) => Promise<Awaited<ReturnType<TResTransform>>> {
    return async (...args: Parameters<H>) => {
      const timer = new ServerTiming();

      /**
       * We purposefully `await` the handler, as it could be either sync or
       * async.
       */
      // eslint-disable-next-line @typescript-eslint/await-thenable
      const rawActions = await timer.wrap("handler", () =>
        this.handler(...args)
      );

      /**
       * For each function within the actions returned, ensure that its value
       * caches when run. This ensures that the function is only run once, even
       * if it's called multiple times throughout this handler's invocation.
       *
       * Many frameworks have issues with multiple calls to req/res objects;
       * reading a request's body multiple times is a common example. This makes
       * sure to handle this without having to pass around references.
       */
      const actions = Object.fromEntries(
        Object.entries(rawActions).map(([key, val]) => [
          key,
          typeof val === "function" ? cacheFn(val) : val,
        ])
      ) as typeof rawActions;

      const getHeaders = (): Record<string, string> =>
        inngestHeaders({
          env: actions.env as Record<string, string | undefined>,
          framework: this.frameworkName,
          client: this.client,
          extras: {
            "Server-Timing": timer.getHeader(),
          },
        });

      const actionRes = timer.wrap("action", () =>
        this.handleAction(actions as ReturnType<Awaited<H>>, timer)
      );

      /**
       * Prepares an action response by merging returned data to provide
       * trailing information such as `Server-Timing` headers.
       *
       * It should always prioritize the headers returned by the action, as
       * they may contain important information such as `Content-Type`.
       */
      const prepareActionRes = (res: ActionResponse): ActionResponse => ({
        ...res,
        headers: {
          ...getHeaders(),
          ...res.headers,
        },
      });

      const wantToStream =
        this.streaming === "force" ||
        (this.streaming === "allow" &&
          platformSupportsStreaming(
            this.frameworkName as SupportedFrameworkName,
            actions.env as Record<string, string | undefined>
          ));

      if (wantToStream && this.streamTransformRes) {
        const runRes = await actions.run();
        if (runRes) {
          const { stream, finalize } = await createStream();

          /**
           * Errors are handled by `handleAction` here to ensure that an
           * appropriate response is always given.
           */
          void actionRes.then((res) => finalize(prepareActionRes(res)));

          return timer.wrap("res", () =>
            // eslint-disable-next-line @typescript-eslint/no-unsafe-return
            this.streamTransformRes?.(
              {
                status: 201,
                headers: getHeaders(),
                body: stream,
              },
              ...args
            )
          );
        }
      }

      return timer.wrap("res", async () => {
        return actionRes.then((res) => {
          // eslint-disable-next-line @typescript-eslint/no-unsafe-return
          return this.transformRes(prepareActionRes(res), ...args);
        });
      });
    };
  }

  /**
   * Given a set of functions to check if an action is available from the
   * instance's handler, enact any action that is found.
   *
   * This method can fetch varying payloads of data, but ultimately is the place
   * where _decisions_ are made regarding functionality.
   *
   * For example, if we find that we should be viewing the UI, this function
   * will decide whether the UI should be visible based on the payload it has
   * found (e.g. env vars, options, etc).
   */
  private async handleAction(
    actions: ReturnType<H>,
    timer: ServerTiming
  ): Promise<ActionResponse> {
    const env = actions.env ?? allProcessEnv();

    const getHeaders = (): Record<string, string> =>
      inngestHeaders({
        env: env as Record<string, string | undefined>,
        framework: this.frameworkName,
        client: this.client,
        extras: {
          "Server-Timing": timer.getHeader(),
        },
      });

    this._isProd = actions.isProduction ?? isProd(env);
    // If we're in production always skip.
    this._skipDevServer = this._isProd ?? skipDevServer(env);

    try {
      const runRes = await actions.run();

      if (runRes) {
        this.upsertKeysFromEnv(env);
        this.validateSignature(runRes.signature, runRes.data);
        this.client["inngestApi"].setSigningKey(this.signingKey);

        const resultHandlers: ExecutionResultHandlers<ActionResponse> = {
          "function-rejected": (result) => {
            return {
              status: result.retriable ? 500 : 400,
              headers: {
                "Content-Type": "application/json",
                [headerKeys.NoRetry]: result.retriable ? "false" : "true",
              },
              body: stringify(result.error),
            };
          },
          "function-resolved": (result) => {
            return {
              status: 200,
              headers: {
                "Content-Type": "application/json",
              },
              body: stringify(result.data),
            };
          },
          "step-not-found": (_result) => {
            /**
             * TODO Status decision. I think we should use a unique op code for
             * this situation and keep the 206 status.
             */
            return {
              status: 999,
              headers: { "Content-Type": "application/json" },
              body: "",
            };
          },
          "step-ran": (result) => {
            return {
              status: 206,
              headers: { "Content-Type": "application/json" },
              body: stringify([result.step]),
            };
          },
          "steps-found": (result) => {
            return {
              status: 206,
              headers: { "Content-Type": "application/json" },
              body: stringify(result.steps),
            };
          },
        };

        const result = await this.runStep(
          runRes.fnId,
          runRes.stepId,
          runRes.data,
          timer
        );

        const handler = resultHandlers[
          result.type
        ] as ExecutionResultHandler<ActionResponse>;

        return await handler(result);
      }

      const viewRes = await actions.view();
      if (viewRes) {
        this.upsertKeysFromEnv(env);
        const registerBody = this.registerBody(this.reqUrl(actions.url));

        const introspection: IntrospectRequest = {
          message: "Inngest endpoint configured correctly.",
          hasEventKey: Boolean(this.client["eventKey"]),
          hasSigningKey: Boolean(this.signingKey),
          functionsFound: registerBody.functions.length,
        };

        return {
          status: 200,
          body: stringify(introspection),
          headers: {
            "Content-Type": "application/json",
          },
        };
      }

      const registerRes = await actions.register();
      if (registerRes) {
        this.upsertKeysFromEnv(env);

        const { status, message, modified } = await this.register(
          this.reqUrl(actions.url),
          stringifyUnknown(env[envKeys.DevServerUrl]),
          registerRes.deployId,
          getHeaders
        );

        return {
          status,
          body: stringify({ message, modified }),
          headers: {
            "Content-Type": "application/json",
          },
        };
      }
    } catch (err) {
      return {
        status: 500,
        body: stringify({
          type: "internal",
          ...serializeError(err as Error),
        }),
        headers: {
          "Content-Type": "application/json",
        },
      };
    }

    return {
      status: 405,
      body: JSON.stringify({
        message: "No action found; request was likely not POST, PUT, or GET",
        isProd: this._isProd,
        skipDevServer: this._skipDevServer,
      }),
      headers: {},
    };
  }

  protected async runStep(
    functionId: string,
    stepId: string | null,
    data: unknown,
    timer: ServerTiming
<<<<<<< HEAD
  ): Promise<ExecutionResult> {
    const fn = this.fns[functionId];
    if (!fn) {
      // TODO PrettyError
      throw new Error(`Could not find function with ID "${functionId}"`);
    }
=======
  ): Promise<StepRunResponse> {
    try {
      const fn = this.fns[functionId];
      if (!fn) {
        // TODO PrettyError
        throw new Error(`Could not find function with ID "${functionId}"`);
      }

      const fndata = await parseFnData(data, this.client["inngestApi"]);
      if (!fndata.ok) {
        throw new Error(fndata.error);
      }
      const { event, events, steps, ctx } = fndata.value;

      /**
       * TODO When the executor does support per-step errors, this map will need
       * to adjust to ensure we're not double-stacking the op inside `data`.
       */
      const opStack =
        ctx?.stack?.stack
          .slice(0, ctx.stack.current)
          .map<IncomingOp>((opId) => {
            // eslint-disable-next-line @typescript-eslint/no-unsafe-assignment
            const step = steps?.[opId];
            if (typeof step === "undefined") {
              // TODO PrettyError
              throw new Error(`Could not find step with ID "${opId}"`);
            }

            // eslint-disable-next-line @typescript-eslint/no-unsafe-assignment
            return { id: opId, data: step };
          }) ?? [];

      const ret = await fn.fn["runFn"](
        { event, events, runId: ctx?.run_id, attempt: ctx?.attempt },
        opStack,
        /**
         * TODO The executor is sending `"step"` as the step ID when it is not
         * wanting to run a specific step. This is not needed and we should
         * remove this on the executor side.
         */
        stepId === "step" ? null : stepId || null,
        timer,
        fn.onFailure
      );

      if (ret[0] === "complete") {
        return {
          status: 200,
          body: ret[1],
        };
      }
>>>>>>> ac2e3945

    const fndata = await parseFnData(data, this.client["inngestApi"]);
    if (!fndata.ok) {
      throw new Error(fndata.error);
    }
    const { event, events, steps, ctx } = fndata.value;

    const stepState = Object.entries(steps ?? {}).reduce<
      InngestExecutionOptions["stepState"]
    >((acc, [id, data]) => {
      return {
        ...acc,
        // eslint-disable-next-line @typescript-eslint/no-unsafe-assignment
        [id]: { id, data },
      };
    }, {});

    const execution = fn.fn["createExecution"]({
      data: { event, events, runId: ctx?.run_id },
      stepState,
      requestedRunStep: stepId === "step" ? undefined : stepId || undefined,
      timer,
      isFailureHandler: fn.onFailure,
      disableImmediateExecution: fndata.value.disable_immediate_execution,
    });

    return execution.start();
  }

  protected configs(url: URL): FunctionConfig[] {
    return Object.values(this.rawFns).reduce<FunctionConfig[]>(
      (acc, fn) => [...acc, ...fn["getConfig"](url, this.name)],
      []
    );
  }

  /**
   * Return an Inngest serve endpoint URL given a potential `path` and `host`.
   *
   * Will automatically use the `serveHost` and `servePath` if they have been
   * set when registering.
   */
  protected reqUrl(url: URL): URL {
    let ret = new URL(url);

    if (this.servePath) ret.pathname = this.servePath;
    if (this.serveHost)
      ret = new URL(ret.pathname + ret.search, this.serveHost);

    /**
     * Remove any introspection query strings.
     */
    ret.searchParams.delete(queryKeys.Introspect);

    return ret;
  }

  protected registerBody(url: URL): RegisterRequest {
    const body: RegisterRequest = {
      url: url.href,
      deployType: "ping",
      framework: this.frameworkName,
      appName: this.name,
      functions: this.configs(url),
      sdk: `js:v${version}`,
      v: "0.1",
    };

    // Calculate the checksum of the body... without the checksum itself being included.
    body.hash = sha256().update(canonicalize(body)).digest("hex");
    return body;
  }

  protected async register(
    url: URL,
    devServerHost: string | undefined,
    deployId: string | undefined | null,
    getHeaders: () => Record<string, string>
  ): Promise<{ status: number; message: string; modified: boolean }> {
    const body = this.registerBody(url);

    let res: globalThis.Response;

    // Whenever we register, we check to see if the dev server is up.  This
    // is a noop and returns false in production.
    let registerURL = this.inngestRegisterUrl;

    if (!this._skipDevServer) {
      const hasDevServer = await devServerAvailable(devServerHost, this.fetch);
      if (hasDevServer) {
        registerURL = devServerUrl(devServerHost, "/fn/register");
      }
    }

    if (deployId) {
      registerURL.searchParams.set(queryKeys.DeployId, deployId);
    }

    try {
      res = await this.fetch(registerURL.href, {
        method: "POST",
        body: stringify(body),
        headers: {
          ...getHeaders(),
          Authorization: `Bearer ${this.hashedSigningKey}`,
        },
        redirect: "follow",
      });
    } catch (err: unknown) {
      this.log("error", err);

      return {
        status: 500,
        message: `Failed to register${
          err instanceof Error ? `; ${err.message}` : ""
        }`,
        modified: false,
      };
    }

    // eslint-disable-next-line @typescript-eslint/no-unsafe-assignment
    let data: z.input<typeof registerResSchema> = {};

    try {
      // eslint-disable-next-line @typescript-eslint/no-unsafe-assignment
      data = await res.json();
    } catch (err) {
      this.log("warn", "Couldn't unpack register response:", err);
    }
    const { status, error, skipped, modified } = registerResSchema.parse(data);

    // The dev server polls this endpoint to register functions every few
    // seconds, but we only want to log that we've registered functions if
    // the function definitions change.  Therefore, we compare the body sent
    // during registration with the body of the current functions and refuse
    // to register if the functions are the same.
    if (!skipped) {
      this.log(
        "debug",
        "registered inngest functions:",
        res.status,
        res.statusText,
        data
      );
    }

    return { status, message: error, modified };
  }

  private get isProd() {
    return this._isProd;
  }

  /**
   * Given an environment, upsert any missing keys. This is useful in
   * situations where environment variables are passed directly to handlers or
   * are otherwise difficult to access during initialization.
   */
  private upsertKeysFromEnv(env: Record<string, unknown>) {
    if (!this.signingKey && env[envKeys.SigningKey]) {
      this.signingKey = String(env[envKeys.SigningKey]);
    }

    if (!this.client["eventKey"] && env[envKeys.EventKey]) {
      this.client.setEventKey(String(env[envKeys.EventKey]));
    }
  }

  protected validateSignature(
    sig: string | undefined,
    body: Record<string, unknown>
  ) {
    // Never validate signatures in development.
    if (!this.isProd) {
      // In dev, warning users about signing keys ensures that it's considered
      if (!this.signingKey) {
        // TODO PrettyError
        console.warn(
          "No signing key provided to validate signature. Find your dev keys at https://app.inngest.com/test/secrets"
        );
      }

      return;
    }

    // If we're here, we're in production; lack of a signing key is an error.
    if (!this.signingKey) {
      // TODO PrettyError
      throw new Error(
        `No signing key found in client options or ${envKeys.SigningKey} env var. Find your keys at https://app.inngest.com/secrets`
      );
    }

    // If we're here, we're in production; lack of a req signature is an error.
    if (!sig) {
      // TODO PrettyError
      throw new Error(`No ${headerKeys.Signature} provided`);
    }

    // Validate the signature
    new RequestSignature(sig).verifySignature({
      body,
      allowExpiredSignatures: this.allowExpiredSignatures,
      signingKey: this.signingKey,
    });
  }

  protected signResponse(): string {
    return "";
  }

  /**
   * Log to stdout/stderr if the log level is set to include the given level.
   * The default log level is `"info"`.
   *
   * This is an abstraction over `console.log` and will try to use the correct
   * method for the given log level.  For example, `log("error", "foo")` will
   * call `console.error("foo")`.
   */
  protected log(level: LogLevel, ...args: unknown[]) {
    const logLevels: LogLevel[] = [
      "debug",
      "info",
      "warn",
      "error",
      "fatal",
      "silent",
    ];

    const logLevelSetting = logLevels.indexOf(this.logLevel);
    const currentLevel = logLevels.indexOf(level);

    if (currentLevel >= logLevelSetting) {
      let logger = console.log;

      if (Object.hasOwnProperty.call(console, level)) {
        logger = console[level as keyof typeof console] as typeof logger;
      }

      logger(`inngest ${level as string}: `, ...args);
    }
  }
}

class RequestSignature {
  public timestamp: string;
  public signature: string;

  constructor(sig: string) {
    const params = new URLSearchParams(sig);
    this.timestamp = params.get("t") || "";
    this.signature = params.get("s") || "";

    if (!this.timestamp || !this.signature) {
      // TODO PrettyError
      throw new Error(`Invalid ${headerKeys.Signature} provided`);
    }
  }

  private hasExpired(allowExpiredSignatures?: boolean) {
    if (allowExpiredSignatures) {
      return false;
    }

    const delta =
      Date.now() - new Date(parseInt(this.timestamp) * 1000).valueOf();
    return delta > 1000 * 60 * 5;
  }

  public verifySignature({
    body,
    signingKey,
    allowExpiredSignatures,
  }: {
    body: unknown;
    signingKey: string;
    allowExpiredSignatures: boolean;
  }): void {
    if (this.hasExpired(allowExpiredSignatures)) {
      // TODO PrettyError
      throw new Error("Signature has expired");
    }

    // Calculate the HMAC of the request body ourselves.
    // We make the assumption here that a stringified body is the same as the
    // raw bytes; it may be pertinent in the future to always parse, then
    // canonicalize the body to ensure it's consistent.
    const encoded = typeof body === "string" ? body : canonicalize(body);
    // Remove the /signkey-[test|prod]-/ prefix from our signing key to calculate the HMAC.
    const key = signingKey.replace(/signkey-\w+-/, "");
    // eslint-disable-next-line @typescript-eslint/no-unsafe-argument, @typescript-eslint/no-explicit-any
    const mac = hmac(sha256 as any, key)
      .update(encoded)
      .update(this.timestamp)
      .digest("hex");

    if (mac !== this.signature) {
      // TODO PrettyError
      throw new Error("Invalid signature");
    }
  }
}

/**
 * The broad definition of a handler passed when instantiating an
 * {@link InngestCommHandler} instance.
 */
// eslint-disable-next-line @typescript-eslint/no-explicit-any
type Handler = (...args: any[]) => {
  env?: Record<string, unknown>;
  isProduction?: boolean;
  url: URL;
} & {
  [K in Extract<
    HandlerAction,
    { action: "run" | "register" | "view" }
  >["action"]]: () => MaybePromise<
    Omit<Extract<HandlerAction, { action: K }>, "action"> | undefined
  >;
};

/**
 * The response from the Inngest SDK before it is transformed in to a
 * framework-compatible response by an {@link InngestCommHandler} instance.
 */
export interface ActionResponse<
  TBody extends string | ReadableStream = string
> {
  /**
   * The HTTP status code to return.
   */
  status: number;

  /**
   * The headers to return in the response.
   */
  headers: Record<string, string>;

  /**
   * A stringified body to return.
   */
  body: TBody;
}

/**
 * A set of actions the SDK is aware of, including any payloads they require
 * when requesting them.
 */
type HandlerAction =
  | {
      action: "error";
      data: Record<string, string>;
    }
  | {
      action: "view";
      isIntrospection: boolean;
    }
  | {
      action: "register";
      deployId?: null | string;
    }
  | {
      action: "run";
      fnId: string;
      stepId: string | null;
      data: Record<string, unknown>;
      signature: string | undefined;
    }
  | {
      action: "bad-method";
    };<|MERGE_RESOLUTION|>--- conflicted
+++ resolved
@@ -762,67 +762,12 @@
     stepId: string | null,
     data: unknown,
     timer: ServerTiming
-<<<<<<< HEAD
   ): Promise<ExecutionResult> {
     const fn = this.fns[functionId];
     if (!fn) {
       // TODO PrettyError
       throw new Error(`Could not find function with ID "${functionId}"`);
     }
-=======
-  ): Promise<StepRunResponse> {
-    try {
-      const fn = this.fns[functionId];
-      if (!fn) {
-        // TODO PrettyError
-        throw new Error(`Could not find function with ID "${functionId}"`);
-      }
-
-      const fndata = await parseFnData(data, this.client["inngestApi"]);
-      if (!fndata.ok) {
-        throw new Error(fndata.error);
-      }
-      const { event, events, steps, ctx } = fndata.value;
-
-      /**
-       * TODO When the executor does support per-step errors, this map will need
-       * to adjust to ensure we're not double-stacking the op inside `data`.
-       */
-      const opStack =
-        ctx?.stack?.stack
-          .slice(0, ctx.stack.current)
-          .map<IncomingOp>((opId) => {
-            // eslint-disable-next-line @typescript-eslint/no-unsafe-assignment
-            const step = steps?.[opId];
-            if (typeof step === "undefined") {
-              // TODO PrettyError
-              throw new Error(`Could not find step with ID "${opId}"`);
-            }
-
-            // eslint-disable-next-line @typescript-eslint/no-unsafe-assignment
-            return { id: opId, data: step };
-          }) ?? [];
-
-      const ret = await fn.fn["runFn"](
-        { event, events, runId: ctx?.run_id, attempt: ctx?.attempt },
-        opStack,
-        /**
-         * TODO The executor is sending `"step"` as the step ID when it is not
-         * wanting to run a specific step. This is not needed and we should
-         * remove this on the executor side.
-         */
-        stepId === "step" ? null : stepId || null,
-        timer,
-        fn.onFailure
-      );
-
-      if (ret[0] === "complete") {
-        return {
-          status: 200,
-          body: ret[1],
-        };
-      }
->>>>>>> ac2e3945
 
     const fndata = await parseFnData(data, this.client["inngestApi"]);
     if (!fndata.ok) {
@@ -841,7 +786,7 @@
     }, {});
 
     const execution = fn.fn["createExecution"]({
-      data: { event, events, runId: ctx?.run_id },
+      data: { event, events, runId: ctx?.run_id, attempt: ctx?.attempt },
       stepState,
       requestedRunStep: stepId === "step" ? undefined : stepId || undefined,
       timer,
