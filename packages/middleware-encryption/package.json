{
  "name": "@inngest/middleware-encryption",
  "version": "0.1.7",
  "description": "E2E encryption middleware for Inngest.",
  "main": "dist/index.js",
  "types": "dist/index.d.ts",
  "publishConfig": {
    "registry": "https://registry.npmjs.org"
  },
  "scripts": {
    "test": "echo \"Error: no test specified\" && exit 1",
    "build": "tsc",
    "postversion": "pnpm run build",
    "release:version": "node ../../scripts/release/jsrVersion.js",
    "release": "node ../../scripts/release/publish.js && pnpm dlx jsr publish --allow-dirty"
  },
  "files": [
    "dist"
  ],
  "keywords": [
    "inngest-middleware",
    "inngest",
    "middleware",
    "encryption"
  ],
  "homepage": "https://github.com/inngest/inngest-js/tree/main/packages/middleware-encryption#readme",
  "repository": {
    "type": "git",
    "url": "git+https://github.com/inngest/inngest-js.git",
    "directory": "packages/middleware-encryption"
  },
  "author": "Jack Williams <jack@inngest.com>",
  "license": "Apache-2.0",
  "devDependencies": {
<<<<<<< HEAD
    "@types/libsodium-wrappers": "^0.7.14",
    "typescript": "~5.4.0"
=======
    "@types/crypto-js": "^4.2.1",
    "inngest": "^3.19.7",
    "typescript": "~5.5.2"
>>>>>>> 5f1cc022
  },
  "dependencies": {
    "libsodium-wrappers": "^0.7.13"
  },
  "peerDependencies": {
    "inngest": ">=3.0.0"
  }
}<|MERGE_RESOLUTION|>--- conflicted
+++ resolved
@@ -32,14 +32,10 @@
   "author": "Jack Williams <jack@inngest.com>",
   "license": "Apache-2.0",
   "devDependencies": {
-<<<<<<< HEAD
+    "@types/crypto-js": "^4.2.1",
     "@types/libsodium-wrappers": "^0.7.14",
-    "typescript": "~5.4.0"
-=======
-    "@types/crypto-js": "^4.2.1",
     "inngest": "^3.19.7",
     "typescript": "~5.5.2"
->>>>>>> 5f1cc022
   },
   "dependencies": {
     "libsodium-wrappers": "^0.7.13"
